// Copyright 2012-2015 The Rust Project Developers. See the COPYRIGHT
// file at the top-level directory of this distribution and at
// http://rust-lang.org/COPYRIGHT.
//
// Licensed under the Apache License, Version 2.0 <LICENSE-APACHE or
// http://www.apache.org/licenses/LICENSE-2.0> or the MIT license
// <LICENSE-MIT or http://opensource.org/licenses/MIT>, at your
// option. This file may not be copied, modified, or distributed
// except according to those terms.

//! Primitive traits and marker types representing basic 'kinds' of types.
//!
//! Rust types can be classified in various useful ways according to
//! intrinsic properties of the type. These classifications, often called
//! 'kinds', are represented as traits.
//!
//! They cannot be implemented by user code, but are instead implemented
//! by the compiler automatically for the types to which they apply.
//!
//! Marker types are special types that are used with unsafe code to
//! inform the compiler of special constraints. Marker types should
//! only be needed when you are creating an abstraction that is
//! implemented using unsafe code. In that case, you may want to embed
//! some of the marker types below into your type.

#![stable(feature = "rust1", since = "1.0.0")]

use clone::Clone;

<<<<<<< HEAD
/// Types able to be transferred across task boundaries.
#[unstable(feature = "core",
           reason = "will be overhauled with new lifetime rules; see RFC 458")]
=======
/// Types able to be transferred across thread boundaries.
#[unstable = "will be overhauled with new lifetime rules; see RFC 458"]
>>>>>>> c80e556e
#[lang="send"]
#[rustc_on_unimplemented = "`{Self}` cannot be sent between threads safely"]
pub unsafe trait Send: 'static {
    // empty.
}

/// Types with a constant size known at compile-time.
#[stable(feature = "rust1", since = "1.0.0")]
#[lang="sized"]
#[rustc_on_unimplemented = "`{Self}` does not have a constant size known at compile-time"]
pub trait Sized {
    // Empty.
}

/// Types that can be copied by simply copying bits (i.e. `memcpy`).
///
/// By default, variable bindings have 'move semantics.' In other
/// words:
///
/// ```
/// #[derive(Show)]
/// struct Foo;
///
/// let x = Foo;
///
/// let y = x;
///
/// // `x` has moved into `y`, and so cannot be used
///
/// // println!("{:?}", x); // error: use of moved value
/// ```
///
/// However, if a type implements `Copy`, it instead has 'copy semantics':
///
/// ```
/// // we can just derive a `Copy` implementation
/// #[derive(Show, Copy)]
/// struct Foo;
///
/// let x = Foo;
///
/// let y = x;
///
/// // `y` is a copy of `x`
///
/// println!("{:?}", x); // A-OK!
/// ```
///
/// It's important to note that in these two examples, the only difference is if you are allowed to
/// access `x` after the assignment: a move is also a bitwise copy under the hood.
///
/// ## When can my type be `Copy`?
///
/// A type can implement `Copy` if all of its components implement `Copy`. For example, this
/// `struct` can be `Copy`:
///
/// ```
/// struct Point {
///    x: i32,
///    y: i32,
/// }
/// ```
///
/// A `struct` can be `Copy`, and `i32` is `Copy`, so therefore, `Point` is eligible to be `Copy`.
///
/// ```
/// # struct Point;
/// struct PointList {
///     points: Vec<Point>,
/// }
/// ```
///
/// The `PointList` `struct` cannot implement `Copy`, because `Vec<T>` is not `Copy`. If we
/// attempt to derive a `Copy` implementation, we'll get an error.
///
/// ```text
/// error: the trait `Copy` may not be implemented for this type; field `points` does not implement
/// `Copy`
/// ```
///
/// ## How can I implement `Copy`?
///
/// There are two ways to implement `Copy` on your type:
///
/// ```
/// #[derive(Copy)]
/// struct MyStruct;
/// ```
///
/// and
///
/// ```
/// struct MyStruct;
/// impl Copy for MyStruct {}
/// ```
///
/// There is a small difference between the two: the `derive` strategy will also place a `Copy`
/// bound on type parameters, which isn't always desired.
///
/// ## When can my type _not_ be `Copy`?
///
/// Some types can't be copied safely. For example, copying `&mut T` would create an aliased
/// mutable reference, and copying `String` would result in two attempts to free the same buffer.
///
/// Generalizing the latter case, any type implementing `Drop` can't be `Copy`, because it's
/// managing some resource besides its own `size_of::<T>()` bytes.
///
/// ## When should my type be `Copy`?
///
/// Generally speaking, if your type _can_ implement `Copy`, it should. There's one important thing
/// to consider though: if you think your type may _not_ be able to implement `Copy` in the future,
/// then it might be prudent to not implement `Copy`. This is because removing `Copy` is a breaking
/// change: that second example would fail to compile if we made `Foo` non-`Copy`.
#[stable(feature = "rust1", since = "1.0.0")]
#[lang="copy"]
pub trait Copy {
    // Empty.
}

/// Types that can be safely shared between threads when aliased.
///
/// The precise definition is: a type `T` is `Sync` if `&T` is
/// thread-safe. In other words, there is no possibility of data races
/// when passing `&T` references between threads.
///
/// As one would expect, primitive types like `u8` and `f64` are all
/// `Sync`, and so are simple aggregate types containing them (like
/// tuples, structs and enums). More instances of basic `Sync` types
/// include "immutable" types like `&T` and those with simple
/// inherited mutability, such as `Box<T>`, `Vec<T>` and most other
/// collection types. (Generic parameters need to be `Sync` for their
/// container to be `Sync`.)
///
/// A somewhat surprising consequence of the definition is `&mut T` is
/// `Sync` (if `T` is `Sync`) even though it seems that it might
/// provide unsynchronised mutation. The trick is a mutable reference
/// stored in an aliasable reference (that is, `& &mut T`) becomes
/// read-only, as if it were a `& &T`, hence there is no risk of a data
/// race.
///
/// Types that are not `Sync` are those that have "interior
/// mutability" in a non-thread-safe way, such as `Cell` and `RefCell`
/// in `std::cell`. These types allow for mutation of their contents
/// even when in an immutable, aliasable slot, e.g. the contents of
/// `&Cell<T>` can be `.set`, and do not ensure data races are
/// impossible, hence they cannot be `Sync`. A higher level example
/// of a non-`Sync` type is the reference counted pointer
/// `std::rc::Rc`, because any reference `&Rc<T>` can clone a new
/// reference, which modifies the reference counts in a non-atomic
/// way.
///
/// For cases when one does need thread-safe interior mutability,
/// types like the atomics in `std::sync` and `Mutex` & `RWLock` in
/// the `sync` crate do ensure that any mutation cannot cause data
/// races.  Hence these types are `Sync`.
///
/// Users writing their own types with interior mutability (or anything
/// else that is not thread-safe) should use the `NoSync` marker type
/// (from `std::marker`) to ensure that the compiler doesn't
/// consider the user-defined type to be `Sync`.  Any types with
/// interior mutability must also use the `std::cell::UnsafeCell` wrapper
/// around the value(s) which can be mutated when behind a `&`
/// reference; not doing this is undefined behaviour (for example,
/// `transmute`-ing from `&T` to `&mut T` is illegal).
#[unstable(feature = "core",
           reason = "will be overhauled with new lifetime rules; see RFC 458")]
#[lang="sync"]
#[rustc_on_unimplemented = "`{Self}` cannot be shared between threads safely"]
pub unsafe trait Sync {
    // Empty
}


/// A marker type whose type parameter `T` is considered to be
/// covariant with respect to the type itself. This is (typically)
/// used to indicate that an instance of the type `T` is being stored
/// into memory and read from, even though that may not be apparent.
///
/// For more information about variance, refer to this Wikipedia
/// article <http://en.wikipedia.org/wiki/Variance_%28computer_science%29>.
///
/// *Note:* It is very unusual to have to add a covariant constraint.
/// If you are not sure, you probably want to use `InvariantType`.
///
/// # Example
///
/// Given a struct `S` that includes a type parameter `T`
/// but does not actually *reference* that type parameter:
///
/// ```ignore
/// use std::mem;
///
/// struct S<T> { x: *() }
/// fn get<T>(s: &S<T>) -> T {
///    unsafe {
///        let x: *T = mem::transmute(s.x);
///        *x
///    }
/// }
/// ```
///
/// The type system would currently infer that the value of
/// the type parameter `T` is irrelevant, and hence a `S<int>` is
/// a subtype of `S<Box<int>>` (or, for that matter, `S<U>` for
/// any `U`). But this is incorrect because `get()` converts the
/// `*()` into a `*T` and reads from it. Therefore, we should include the
/// a marker field `CovariantType<T>` to inform the type checker that
/// `S<T>` is a subtype of `S<U>` if `T` is a subtype of `U`
/// (for example, `S<&'static int>` is a subtype of `S<&'a int>`
/// for some lifetime `'a`, but not the other way around).
#[unstable(feature = "core",
           reason = "likely to change with new variance strategy")]
#[lang="covariant_type"]
#[derive(PartialEq, Eq, PartialOrd, Ord)]
pub struct CovariantType<T: ?Sized>;

impl<T: ?Sized> Copy for CovariantType<T> {}
impl<T: ?Sized> Clone for CovariantType<T> {
    fn clone(&self) -> CovariantType<T> { *self }
}

/// A marker type whose type parameter `T` is considered to be
/// contravariant with respect to the type itself. This is (typically)
/// used to indicate that an instance of the type `T` will be consumed
/// (but not read from), even though that may not be apparent.
///
/// For more information about variance, refer to this Wikipedia
/// article <http://en.wikipedia.org/wiki/Variance_%28computer_science%29>.
///
/// *Note:* It is very unusual to have to add a contravariant constraint.
/// If you are not sure, you probably want to use `InvariantType`.
///
/// # Example
///
/// Given a struct `S` that includes a type parameter `T`
/// but does not actually *reference* that type parameter:
///
/// ```
/// use std::mem;
///
/// struct S<T> { x: *const () }
/// fn get<T>(s: &S<T>, v: T) {
///    unsafe {
///        let x: fn(T) = mem::transmute(s.x);
///        x(v)
///    }
/// }
/// ```
///
/// The type system would currently infer that the value of
/// the type parameter `T` is irrelevant, and hence a `S<int>` is
/// a subtype of `S<Box<int>>` (or, for that matter, `S<U>` for
/// any `U`). But this is incorrect because `get()` converts the
/// `*()` into a `fn(T)` and then passes a value of type `T` to it.
///
/// Supplying a `ContravariantType` marker would correct the
/// problem, because it would mark `S` so that `S<T>` is only a
/// subtype of `S<U>` if `U` is a subtype of `T`; given that the
/// function requires arguments of type `T`, it must also accept
/// arguments of type `U`, hence such a conversion is safe.
#[unstable(feature = "core",
           reason = "likely to change with new variance strategy")]
#[lang="contravariant_type"]
#[derive(PartialEq, Eq, PartialOrd, Ord)]
pub struct ContravariantType<T: ?Sized>;

impl<T: ?Sized> Copy for ContravariantType<T> {}
impl<T: ?Sized> Clone for ContravariantType<T> {
    fn clone(&self) -> ContravariantType<T> { *self }
}

/// A marker type whose type parameter `T` is considered to be
/// invariant with respect to the type itself. This is (typically)
/// used to indicate that instances of the type `T` may be read or
/// written, even though that may not be apparent.
///
/// For more information about variance, refer to this Wikipedia
/// article <http://en.wikipedia.org/wiki/Variance_%28computer_science%29>.
///
/// # Example
///
/// The Cell type is an example which uses unsafe code to achieve
/// "interior" mutability:
///
/// ```
/// struct Cell<T> { value: T }
/// ```
///
/// The type system would infer that `value` is only read here and
/// never written, but in fact `Cell` uses unsafe code to achieve
/// interior mutability.
#[unstable(feature = "core",
           reason = "likely to change with new variance strategy")]
#[lang="invariant_type"]
#[derive(PartialEq, Eq, PartialOrd, Ord)]
pub struct InvariantType<T: ?Sized>;

#[unstable(feature = "core",
           reason = "likely to change with new variance strategy")]
impl<T: ?Sized> Copy for InvariantType<T> {}
#[unstable(feature = "core",
           reason = "likely to change with new variance strategy")]
impl<T: ?Sized> Clone for InvariantType<T> {
    fn clone(&self) -> InvariantType<T> { *self }
}

/// As `CovariantType`, but for lifetime parameters. Using
/// `CovariantLifetime<'a>` indicates that it is ok to substitute
/// a *longer* lifetime for `'a` than the one you originally
/// started with (e.g., you could convert any lifetime `'foo` to
/// `'static`). You almost certainly want `ContravariantLifetime`
/// instead, or possibly `InvariantLifetime`. The only case where
/// it would be appropriate is that you have a (type-casted, and
/// hence hidden from the type system) function pointer with a
/// signature like `fn(&'a T)` (and no other uses of `'a`). In
/// this case, it is ok to substitute a larger lifetime for `'a`
/// (e.g., `fn(&'static T)`), because the function is only
/// becoming more selective in terms of what it accepts as
/// argument.
///
/// For more information about variance, refer to this Wikipedia
/// article <http://en.wikipedia.org/wiki/Variance_%28computer_science%29>.
#[unstable(feature = "core",
           reason = "likely to change with new variance strategy")]
#[lang="covariant_lifetime"]
#[derive(Clone, Copy, PartialEq, Eq, PartialOrd, Ord)]
pub struct CovariantLifetime<'a>;

/// As `ContravariantType`, but for lifetime parameters. Using
/// `ContravariantLifetime<'a>` indicates that it is ok to
/// substitute a *shorter* lifetime for `'a` than the one you
/// originally started with (e.g., you could convert `'static` to
/// any lifetime `'foo`). This is appropriate for cases where you
/// have an unsafe pointer that is actually a pointer into some
/// memory with lifetime `'a`, and thus you want to limit the
/// lifetime of your data structure to `'a`. An example of where
/// this is used is the iterator for vectors.
///
/// For more information about variance, refer to this Wikipedia
/// article <http://en.wikipedia.org/wiki/Variance_%28computer_science%29>.
#[unstable(feature = "core",
           reason = "likely to change with new variance strategy")]
#[lang="contravariant_lifetime"]
#[derive(Clone, Copy, PartialEq, Eq, PartialOrd, Ord)]
pub struct ContravariantLifetime<'a>;

/// As `InvariantType`, but for lifetime parameters. Using
/// `InvariantLifetime<'a>` indicates that it is not ok to
/// substitute any other lifetime for `'a` besides its original
/// value. This is appropriate for cases where you have an unsafe
/// pointer that is actually a pointer into memory with lifetime `'a`,
/// and this pointer is itself stored in an inherently mutable
/// location (such as a `Cell`).
#[unstable(feature = "core",
           reason = "likely to change with new variance strategy")]
#[lang="invariant_lifetime"]
#[derive(Clone, Copy, PartialEq, Eq, PartialOrd, Ord)]
pub struct InvariantLifetime<'a>;

/// A type which is considered "not POD", meaning that it is not
/// implicitly copyable. This is typically embedded in other types to
/// ensure that they are never copied, even if they lack a destructor.
#[unstable(feature = "core",
           reason = "likely to change with new variance strategy")]
#[lang="no_copy_bound"]
#[derive(Clone, PartialEq, Eq, PartialOrd, Ord)]
#[allow(missing_copy_implementations)]
pub struct NoCopy;

/// A type which is considered managed by the GC. This is typically
/// embedded in other types.
#[unstable(feature = "core",
           reason = "likely to change with new variance strategy")]
#[lang="managed_bound"]
#[derive(Clone, PartialEq, Eq, PartialOrd, Ord)]
#[allow(missing_copy_implementations)]
pub struct Managed;<|MERGE_RESOLUTION|>--- conflicted
+++ resolved
@@ -27,14 +27,9 @@
 
 use clone::Clone;
 
-<<<<<<< HEAD
-/// Types able to be transferred across task boundaries.
+/// Types able to be transferred across thread boundaries.
 #[unstable(feature = "core",
            reason = "will be overhauled with new lifetime rules; see RFC 458")]
-=======
-/// Types able to be transferred across thread boundaries.
-#[unstable = "will be overhauled with new lifetime rules; see RFC 458"]
->>>>>>> c80e556e
 #[lang="send"]
 #[rustc_on_unimplemented = "`{Self}` cannot be sent between threads safely"]
 pub unsafe trait Send: 'static {
